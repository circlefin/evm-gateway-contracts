--- conflicted
+++ resolved
@@ -108,48 +108,6 @@
         assertEq(minter.tokenMintAuthorities(token), mintAuthority);
     }
 
-<<<<<<< HEAD
-    function test_updateMintSigner_revertWhenZeroAddress() public {
-        vm.startPrank(owner);
-        vm.expectRevert(abi.encodeWithSelector(SpendCommon.InvalidAddress.selector));
-        minter.updateMintSigner(address(0));
-    }
-
-    function test_updateMintSigner_revertWhenNotOwner() public {
-        address newSigner = makeAddr("newSigner");
-        address randomCaller = makeAddr("random");
-
-        vm.prank(randomCaller);
-        vm.expectRevert(abi.encodeWithSelector(OwnableUpgradeable.OwnableUnauthorizedAccount.selector, randomCaller));
-        minter.updateMintSigner(newSigner);
-    }
-
-    function test_updateMintSigner_successFuzz(address newSigner) public {
-        vm.assume(newSigner != address(0));
-        address oldSigner = minter.mintSigner();
-
-        vm.startPrank(owner);
-        vm.expectEmit(false, false, false, true);
-        emit SpendMinter.MintSignerUpdated(oldSigner, newSigner);
-
-        minter.updateMintSigner(newSigner);
-        assertEq(minter.mintSigner(), newSigner);
-    }
-
-    function test_updateMintSigner_idempotent() public {
-        address signer = makeAddr("signer");
-
-        // Set initial signer
-        vm.startPrank(owner);
-        minter.updateMintSigner(signer);
-
-        // Update to same address again
-        vm.expectEmit(false, false, false, true);
-        emit SpendMinter.MintSignerUpdated(signer, signer);
-        minter.updateMintSigner(signer);
-
-        assertEq(minter.mintSigner(), signer);
-=======
     function test_updateMintAuthorizationSigner_revertWhenNotOwner() public {
         address randomCaller = makeAddr("random");
         address newMintAuthorizationSigner = makeAddr("newMintAuthorizationSigner");
@@ -194,6 +152,5 @@
         vm.stopPrank();
 
         assertEq(minter.mintAuthorizationSigner(), newMintAuthorizationSigner);
->>>>>>> 21cc34a4
     }
 }