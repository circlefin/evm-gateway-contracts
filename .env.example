# Required for Contract Deployment Only
ENV=                                  # STAGING or PROD
CHAIN=                                # e.g. ethereum
RPC_URL=                              # e.g. https://gateway.tenderly.co/public/mainnet

<<<<<<< HEAD
# Deployment configuration
TEST_ONLY_DEPLOYER_ADDRESS=
TEST_ONLY_CREATE2_FACTORY_ADDRESS=
=======
# Required for Local Deployment Only
LOCAL_CREATE2_FACTORY_ADDRESS=        # Address of the deployed Create2 factory
LOCAL_DEPLOYER_ADDRESS=               # Address of the deployer (owner of the Create2 factory)
>>>>>>> 76993d9b

# GatewayWallet Configuration
GATEWAYWALLET_OWNER_ADDRESS=          # Address with owner role
GATEWAYWALLET_PAUSER_ADDRESS=         # Address with pauser role
GATEWAYWALLET_DENYLISTER_ADDRESS=     # Address with denylister role
GATEWAYWALLET_MINTER_ADDRESS=         # Address of the GatewayMinter contract
GATEWAYWALLET_SUPPORTED_TOKEN_1=      # Address of one of the supported token addresses
GATEWAYWALLET_DOMAIN=                 # Chain-specific domain identifier (uint32)
GATEWAYWALLET_WITHDRAWAL_DELAY=       # Withdrawal delay in blocks (uint256)
GATEWAYWALLET_BURNSIGNER_ADDRESS=     # Address with burnSigner role
GATEWAYWALLET_FEERECIPIENT_ADDRESS=   # Address to receive fees

# GatewayMinter Configuration
GATEWAYMINTER_OWNER_ADDRESS=          # Address with owner role
GATEWAYMINTER_PAUSER_ADDRESS=         # Address with pauser role
GATEWAYMINTER_DENYLISTER_ADDRESS=     # Address with denylister role
GATEWAYMINTER_WALLET_ADDRESS=         # Address of the GatewayWallet contract
GATEWAYMINTER_SUPPORTED_TOKEN_1=      # First supported token address
GATEWAYMINTER_DOMAIN=                 # Chain-specific domain identifier (uint32)
GATEWAYMINTER_ATTESTATION_SIGNER=     # Address for attestation signing
GATEWAYMINTER_TOKEN_AUTH_1=           # First token mint authority (0x0 for none)

# Deployed Contract Validation
GATEWAYMINTER_IMPL_ADDRESS=           # Address of the GateWayMinter implementation address
GATEWAYWALLET_IMPL_ADDRESS=           # Address of the GateWayWallet implementation address<|MERGE_RESOLUTION|>--- conflicted
+++ resolved
@@ -3,15 +3,9 @@
 CHAIN=                                # e.g. ethereum
 RPC_URL=                              # e.g. https://gateway.tenderly.co/public/mainnet
 
-<<<<<<< HEAD
-# Deployment configuration
-TEST_ONLY_DEPLOYER_ADDRESS=
-TEST_ONLY_CREATE2_FACTORY_ADDRESS=
-=======
 # Required for Local Deployment Only
 LOCAL_CREATE2_FACTORY_ADDRESS=        # Address of the deployed Create2 factory
 LOCAL_DEPLOYER_ADDRESS=               # Address of the deployer (owner of the Create2 factory)
->>>>>>> 76993d9b
 
 # GatewayWallet Configuration
 GATEWAYWALLET_OWNER_ADDRESS=          # Address with owner role
