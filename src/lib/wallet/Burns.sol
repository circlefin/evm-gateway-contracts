--- conflicted
+++ resolved
@@ -18,10 +18,6 @@
 pragma solidity ^0.8.28;
 
 import {BurnAuthorization, BurnAuthorizationSet} from "src/lib/authorizations/BurnAuthorizations.sol";
-<<<<<<< HEAD
-import {BurnAuthorizationLib} from "src/lib/authorizations/BurnAuthorizationLib.sol";
-=======
->>>>>>> 6b939795
 import {_checkNotZeroAddress} from "src/lib/util/addresses.sol";
 import {BurnLib} from "src/lib/wallet/BurnLib.sol";
 import {SpendCommon} from "src/SpendCommon.sol";
@@ -71,9 +67,6 @@
         view
         returns (bool)
     {
-<<<<<<< HEAD
-        // TODO: add actual validation logic
-=======
         address token;
         address recoveredSigner = BurnLib._recoverAuthorizationSigner(authorization, signature);
         AuthorizationCursor memory cursor = BurnAuthorizationLib.cursor(authorization);
@@ -102,7 +95,6 @@
             }
         }
 
->>>>>>> 6b939795
         return true;
     }
 
