/*
 * Copyright 2025 Circle Internet Group, Inc. All rights reserved.

 * SPDX-License-Identifier: Apache-2.0

 * Licensed under the Apache License, Version 2.0 (the "License");
 * you may not use this file except in compliance with the License.
 * You may obtain a copy of the License at
 *
 *     http://www.apache.org/licenses/LICENSE-2.0
 *
 * Unless required by applicable law or agreed to in writing, software
 * distributed under the License is distributed on an "AS IS" BASIS,
 * WITHOUT WARRANTIES OR CONDITIONS OF ANY KIND, either express or implied.
 * See the License for the specific language governing permissions and
 * limitations under the License.
 */
pragma solidity ^0.8.28;

import {BurnsStorage} from "src/lib/wallet/Burns.sol";
<<<<<<< HEAD
import {BalancesStorage} from "src/lib/wallet/Balances.sol";
=======
import {DelegationStorage} from "src/lib/wallet/Delegation.sol";
import {BalancesStorage} from "src/lib/wallet/Balances.sol";
import {SpendHashesStorage} from "src/lib/common/SpendHashes.sol";
import {DomainStorage} from "src/lib/common/Domain.sol";
import {TokenSupportStorage} from "src/lib/common/TokenSupport.sol";
>>>>>>> 2520a0cc
import {AuthorizationCursor} from "src/lib/authorizations/AuthorizationCursor.sol";
import {BurnAuthorizationLib} from "src/lib/authorizations/BurnAuthorizationLib.sol";
import {TransferSpecLib} from "src/lib/authorizations/TransferSpecLib.sol";
import {_bytes32ToAddress} from "src/lib/util/addresses.sol";
import {ECDSA} from "@openzeppelin/contracts/utils/cryptography/ECDSA.sol";
import {MessageHashUtils} from "@openzeppelin/contracts/utils/cryptography/MessageHashUtils.sol";
import {SafeERC20} from "@openzeppelin/contracts/token/ERC20/utils/SafeERC20.sol";
import {IERC20} from "@openzeppelin/contracts/token/ERC20/IERC20.sol";
<<<<<<< HEAD
=======
import {IBurnToken} from "src/interfaces/IBurnToken.sol";
>>>>>>> 2520a0cc

/// Handles the implementation of burning, split out as an external library for bytecode size
library BurnLib {
    using MessageHashUtils for bytes32;
    using TransferSpecLib for bytes29;
    using BurnAuthorizationLib for bytes29;
<<<<<<< HEAD
=======
    using BurnAuthorizationLib for AuthorizationCursor;
>>>>>>> 2520a0cc
    using SafeERC20 for IERC20;

    error InvalidBurnSigner();
    error MismatchedBurn();
<<<<<<< HEAD
    error InsufficientBalanceForSameChainSpend();
=======
    error MustHaveAtLeastOneBurnAuthorization();
    error AuthorizationValueMustBePositive(uint32 index);
    error AuthorizationExpired(uint32 index, uint256 maxBlockHeight, uint256 currentBlock);
    error InvalidAuthorizationSourceContract(uint32 index, address expectedSourceContract);
    error UnsupportedToken(uint32 index, address sourceToken);
    error BurnFeeTooHigh(uint32 index, uint256 maxFee, uint256 actualFee);
    error NotAllSameToken();
    error NoRelevantBurnAuthorizations();

    /// Emitted when the operator burns tokens that have been spent on another domain
    ///
    /// @param token               The token that was spent
    /// @param depositor           The depositor who owned the spent balance
    /// @param spendHash           The keccak256 hash of the `SpendSpec`
    /// @param destinationDomain   The domain the spend was used on
    /// @param recipient           The recipient of the funds at the destination
    /// @param authorizer          The address that authorized the transfer
    /// @param value               The value that was spent
    /// @param fee                 The fee charged for the burn
    /// @param fromSpendable       The value burnt from the `spendable` balance
    /// @param fromWithdrawing     The value burnt from the `withdrawing` balance
    event BurnedSpent(
        address indexed token,
        address indexed depositor,
        bytes32 indexed spendHash,
        uint32 destinationDomain,
        bytes32 recipient,
        address authorizer,
        uint256 value,
        uint256 fee,
        uint256 fromSpendable,
        uint256 fromWithdrawing
    );
>>>>>>> 2520a0cc

    /// Emitted when a spend authorization is used on the same chain as its source, resulting in a same-chain spend that
    /// transfers funds to the recipient instead of minting and burning them
    ///
    /// @param token                The token that was spent
    /// @param depositor            The depositor who owned the spent balance
    /// @param spendHash            The keccak256 hash of the SpendSpec
    /// @param recipient            The recipient of the funds
    /// @param authorizer           The address that authorized the transfer
    /// @param value                The value transferred to the recipient
    /// @param fromSpendable        The value transferred from the `spendable`
    ///                             balance
    /// @param fromWithdrawing      The value transferred from the `withdrawing`
    ///                             balance
    /// @param spendAuthorization   The entire spend authorization that was used
    event TransferredSpent(
        address indexed token,
        address indexed depositor,
        bytes32 indexed spendHash,
<<<<<<< HEAD
        address recipient,
=======
        bytes32 recipient,
>>>>>>> 2520a0cc
        address authorizer,
        uint256 value,
        uint256 fromSpendable,
        uint256 fromWithdrawing,
        bytes spendAuthorization
    );

    /// Debit the depositor's balance and burn the tokens after a spend was authorized
    ///
    /// @dev `authorizations`, `signatures`, and `fees` must all be the same length
    /// @dev Will revert if `destinationDomain` is the same as `sourceDomain` (since no burn is required)
    /// @dev For a set of burn authorizations, authorizations from other domains are ignored. The whole set is still
    ///      needed to verify the signature.
    /// @dev See `lib/authorizations/BurnAuthorizations.sol` for encoding details
    ///
    /// @param authorizations    An array of byte-encoded burn authorizations
    /// @param signatures        One signature from the authorizer of each burn authorization (set)
    /// @param fees              The fees to be collected for each burn. Fees for burns on other domains are ignored and
    ///                          may be passed as zero. Each fee must be no more than `maxFee` of the corresponding burn
    ///                          authorization.
    /// @param burnerSignature   A signature from `burnSigner` on the abi-encoded first three arguments
    function burnSpent(
        bytes[] memory authorizations,
        bytes[] memory signatures,
        uint256[][] memory fees,
        bytes memory burnerSignature
    ) external {
        if (authorizations.length == 0) {
            revert MustHaveAtLeastOneBurnAuthorization();
        }

        if (signatures.length != authorizations.length || fees.length != authorizations.length) {
            revert MismatchedBurn();
        }

        _verifyBurnerSignature(burnerSignature);

        for (uint256 i = 0; i < authorizations.length; i++) {
            _validateAndProcessAuthorizationPayload(authorizations[i], signatures[i], fees[i]);
        }
    }

    /**
     * @notice Validates a single authorization or authorization set, recovers the signer, and processes all relevant burns.
     * @param authorization The byte-encoded set of authorizations (potentially containing multiple individual auths).
     * @param signature The ECDSA signature over the `keccak256` hash of `authorization`.
     * @param fees An array containing the fee proposed for each individual authorization within the set. Must match
     *             the number of authorizations encoded in `authorization`.
     */
    function _validateAndProcessAuthorizationPayload(
        bytes memory authorization,
        bytes memory signature,
        uint256[] memory fees
    ) internal {
        AuthorizationCursor memory cursor = BurnAuthorizationLib.cursor(authorization);
        if (cursor.numAuths == 0) {
            revert MustHaveAtLeastOneBurnAuthorization();
        }

        if (fees.length != cursor.numAuths) {
            revert MismatchedBurn();
        }

        address authorizer = _recoverAuthorizationSigner(authorization, signature);
        _processAuthorizationsAndBurn(cursor, authorizer, fees, BurnsStorage.get().feeRecipient);
    }

    /**
     * @notice Iterates through a set of burn authorizations, validates and processes relevant ones.
     * @param cursor An initialized `AuthorizationCursor` pointing to the start of the authorization set.
     * @param authorizer The address recovered from the signature covering the entire authorization set.
     * @param fees An array containing the fee proposed for each individual authorization.
     * @param feeRecipient The address designated to receive the collected fees.
     */
    function _processAuthorizationsAndBurn(
        AuthorizationCursor memory cursor,
        address authorizer,
        uint256[] memory fees,
        address feeRecipient
    ) internal {
        address token;
        uint256 totalFee = 0;
        uint256 totalDeductedAmount = 0;
        bytes29 auth;
        uint32 index = 0;

        while (!cursor.done) {
            index = cursor.index; // cursor.next() increments index

            // Get the next burn authorization and extract its transfer spec
            auth = cursor.next();
            bytes29 spec = auth.getTransferSpec();

            // Validate that everything about the burn authorization is as expected, and skip if it's not for this domain
            bool relevant = _validateBurnAuthorization(auth, authorizer, fees[index], index);
            if (!relevant) {
                continue;
            }

            // Ensure that each one we've seen so far is for the same token
            address _token = _bytes32ToAddress(spec.getSourceToken());
            if (token != address(0)) {
                if (_token != token) {
                    revert NotAllSameToken();
                }
            } else {
                token = _token;
            }

            // Reduce the balance of the depositor(s) and add to the total fee and burn amount
            uint256 fee = fees[index];
            (uint256 deductedAmount, uint256 actualFeeCharged) = _applySingleBurnAuthorization(spec, authorizer, fee);
            totalDeductedAmount += deductedAmount;
            totalFee += actualFeeCharged;
        }

        if (totalDeductedAmount == 0) {
            revert NoRelevantBurnAuthorizations();
        }

        // Collect the fee
        IERC20(token).safeTransfer(feeRecipient, totalFee);
        // Burn everything else
        IBurnToken(token).burn(totalDeductedAmount - totalFee);
    }

    /**
     * @notice Processes a single valid burn authorization: marks the spend hash, reduces balance, and emits event.
     * @dev Assumes the associated `TransferSpec` (`spec`) has already been validated for relevance to the current
     *      domain and basic validity checks (e.g., non-zero value, expiry). It calculates the actual fee charged based
     *      on available balance after deducting the value.
     * @param spec The `TransferSpec` (`bytes29`) derived from the validated burn authorization.
     * @param authorizer The address that signed the authorization set containing this spec.
     * @param fee The fee requested for this specific burn operation.
     * @return deductedAmount The total amount actually deducted from the depositor's balances (value + actualFeeCharged).
     *                        May be less than `value + fee` if the depositor had insufficient balance.
     * @return actualFeeCharged The fee amount actually charged and collected. May be less than `fee` if the depositor
     *                          had insufficient balance to cover the full value and fee.
     */
    function _applySingleBurnAuthorization(bytes29 spec, address authorizer, uint256 fee)
        internal
        returns (uint256 deductedAmount, uint256 actualFeeCharged)
    {
        // Mark the spend hash as used
        SpendHashesStorage._checkAndMark(spec.getHash());

        // Extract the relevant parameters from the TransferSpec
        address token = _bytes32ToAddress(spec.getSourceToken());
        address depositor = _bytes32ToAddress(spec.getSourceDepositor());
        uint256 value = spec.getValue();

        // Reduce the balances of the depositor by amount being burned + the fee, returning the overall amounts that were drawn from each balance type
        (uint256 fromSpendable, uint256 fromWithdrawing) = _reduceBalance(token, depositor, value + fee);
        deductedAmount = fromSpendable + fromWithdrawing;

        // If the full amount could not be deducted, we want to prioritize burning over taking the fee
        if (deductedAmount <= value) {
            actualFeeCharged = 0;
        } else {
            actualFeeCharged = deductedAmount - value;
        }

        // Emit an event with all the information about the burn
        emit BurnedSpent(
            token,
            depositor,
            spec.getHash(),
            spec.getDestinationDomain(),
            spec.getDestinationRecipient(),
            authorizer,
            value,
            actualFeeCharged,
            fromSpendable,
            fromWithdrawing
        );

        // Return the amount that was actually deducted and the actual fee charged
        return (deductedAmount, actualFeeCharged);
    }

    /// @notice Transfers funds between accounts on the same chain after a spend authorization
    /// @dev The caller must be the `minterContract`
    /// @dev Source and destination domains must match this contract's domain (enforced by `minterContract`)
    /// @dev No fee is charged for same-chain transfers
    /// @dev See {SpendAuthorization} for authorization encoding details
    /// @param token The token being transferred
    /// @param depositor The owner of the funds in the wallet
    /// @param spendHash The keccak256 hash of the SpendSpec
    /// @param recipient The recipient of the transfer
    /// @param authorizer The address that authorized the spend
    /// @param value The transfer amount
    /// @param spendAuthorization The encoded SpendAuthorization or SpendAuthorizationSet
    function sameChainSpend(
        address token,
        address depositor,
        address recipient,
        address authorizer,
        uint256 value,
        bytes32 spendHash,
        bytes memory spendAuthorization
    ) external {
        (uint256 fromSpendable, uint256 fromWithdrawing) = _reduceBalance(token, depositor, value);
        if (fromSpendable + fromWithdrawing != value) {
            revert InsufficientBalanceForSameChainSpend();
        }
        IERC20(token).safeTransfer(recipient, value);
        emit TransferredSpent(
            token,
            depositor,
            spendHash,
            recipient,
            authorizer,
            value,
            fromSpendable,
            fromWithdrawing,
            spendAuthorization
        );
    }

    /// Internal function to verify the signature of the `burnSigner` on the other arguments in calldata, hashing the
    /// arguments from calldata rather than using abi.encode (which does a lot of copying and stack manipulation).
    ///
    /// @dev Must be called only from `burnSpent`, to ensure the calldata is as expected
    ///
    /// @param burnerSignature   The signature from the `burnSigner` to verify
    function _verifyBurnerSignature(bytes memory burnerSignature) internal view {
        // Ensure that the signature is the expected length, to correctly index into the calldata
        if (burnerSignature.length != 65) {
            revert InvalidBurnSigner();
        }

        // Isolate just the arguments that are signed in the calldata by slicing `msg.data`:
        //     - Skips over the beginning of the calldata to get to the first argument
        //         - 4 bytes for the function selector
        //         - 128 bytes for the 4 argument offsets
        //         - 4 + 128 = 132 = 0x84
        //     - Does not include the last argument (the signature itself)
        //         - We know it is 65 bytes (verified above), so takes up 128 (0x80) bytes
        //           (32 for the length, and 96 for the 32-byte-aligned contents)
        bytes memory calldataBytes = msg.data[0x84:msg.data.length - 0x80];

        // Verify the signature and revert if it's invalid
        address recoveredSigner = ECDSA.recover(keccak256(calldataBytes).toEthSignedMessageHash(), burnerSignature);
        if (recoveredSigner != BurnsStorage.get().burnSigner) {
            revert InvalidBurnSigner();
        }
    }

<<<<<<< HEAD
=======
    /**
     * @notice Recovers the signer address from an ECDSA signature over the EIP-712 hash of authorization bytes.
     * @param authorizations The byte array representing the set of authorizations that were signed.
     * @param signature The 65-byte ECDSA signature (r, s, v).
     * @return address The address recovered from the signature. Returns address(0) if the signature is invalid.
     */
    function _recoverAuthorizationSigner(bytes memory authorizations, bytes memory signature)
        internal
        pure
        returns (address)
    {
        return ECDSA.recover(keccak256(authorizations).toEthSignedMessageHash(), signature);
    }

    /**
     * @notice Validates contents of a single burn authorization based on various criteria for the current chain context.
     * @dev Checks include: non-zero value, source domain match, expiry block, fee limit, source contract address,
     *      token support, and signer delegation.
     * @param auth The `bytes29` encoded burn authorization to validate.
     * @param authorizationSigner The address recovered from the signature covering the entire authorization set.
     *                            This address must have been delegated authority for the specified balance.
     * @param fee The fee proposed for this specific burn authorization.
     * @param index The index of this authorization within the original array (used for detailed error messages).
     * @return relevant A boolean indicating if the authorization is for the current domain (`true`) or a different
     *                  domain (`false`). If `false`, the authorization should be skipped for processing on this chain.
     *                  Further validation checks are skipped if the domain doesn't match.
     */
    function _validateBurnAuthorization(bytes29 auth, address authorizationSigner, uint256 fee, uint32 index)
        internal
        view
        returns (bool relevant)
    {
        bytes29 spec = auth.getTransferSpec();

        // If any burn authorizations are zero (even if they are for a different domain), refuse to continue so that
        // they all fail together across all source domains
        uint256 value = spec.getValue();
        if (value == 0) {
            revert AuthorizationValueMustBePositive(index);
        }

        // If the burn authorization is for a different domain, ignore futher checks and indicate that to the caller
        // so it can be skipped
        uint32 domain = spec.getSourceDomain();
        if (!DomainStorage._isCurrentDomain(domain)) {
            return false;
        }

        // Ensure the burn authorization is not expired
        uint256 maxBlockHeight = auth.getMaxBlockHeight();
        if (maxBlockHeight < block.number) {
            revert AuthorizationExpired(index, maxBlockHeight, block.number);
        }

        // Ensure the fee is within the allowed range
        uint256 maxFee = auth.getMaxFee();
        if (maxFee < fee) {
            revert BurnFeeTooHigh(index, maxFee, fee);
        }

        // Ensure this is the correct source contract
        address sourceContract = _bytes32ToAddress(spec.getSourceContract());
        if (sourceContract != address(this)) {
            revert InvalidAuthorizationSourceContract(index, sourceContract);
        }

        // Ensure that the source token is supported
        address sourceToken = _bytes32ToAddress(spec.getSourceToken());
        if (!TokenSupportStorage._isTokenSupported(sourceToken)) {
            revert UnsupportedToken(index, sourceToken);
        }

        // Ensure that the signer of the burn authorization is authorized for the balance being burned
        address sourceDepositor = _bytes32ToAddress(spec.getSourceDepositor());
        if (!DelegationStorage._wasEverAuthorizedForBalance(sourceToken, sourceDepositor, authorizationSigner)) {
            revert DelegationStorage.NotAuthorized();
        }

        return true;
    }

    /// Emitted when the depositor did not have a sufficient balance to cover what needed to be burned. This should
    /// never happen under normal circumstances.
    ///
    /// @param token                The token being burned
    /// @param depositor            The depositor who owns the balance
    /// @param value                The amount that needed to be burned
    /// @param spendableBalance     The amount that was present in the spendable balance
    /// @param withdrawingBalance   The amount that was present in the withdrawing balance
    event InsufficientBalanceForBurning(
        address indexed token,
        address indexed depositor,
        uint256 value,
        uint256 spendableBalance,
        uint256 withdrawingBalance
    );

    /**
     * @notice Reduces a depositor's balances by a specified value, prioritizing the spendable balance.
     * @param token The address of the token whose balance is being reduced.
     * @param depositor The address of the account whose balance is being reduced.
     * @param value The total amount to be deducted.
     * @return fromSpendable The amount deducted from the `spendable` balance.
     * @return fromWithdrawing The amount deducted from the `withdrawing` balance.
     */
>>>>>>> 2520a0cc
    function _reduceBalance(address token, address depositor, uint256 value)
        internal
        returns (uint256 fromSpendable, uint256 fromWithdrawing)
    {
        BalancesStorage.Data storage balances$ = BalancesStorage.get();

        uint256 needed = value;
        uint256 spendable = balances$.spendableBalances[token][depositor];

        if (spendable >= needed) {
            // If there is enough in the spendable balance, deduct from it and return
            balances$.spendableBalances[token][depositor] -= needed;
            return (needed, 0);
        }

        // Otherwise, take it all and continue for the rest
        balances$.spendableBalances[token][depositor] = 0;
        needed -= spendable;

        uint256 withdrawing = balances$.withdrawingBalances[token][depositor];

        if (withdrawing >= needed) {
            // If there is enough in the withdrawing balance, deduct from it and return
            balances$.withdrawingBalances[token][depositor] -= needed;
            return (spendable, needed);
        }

        // Otherwise, take it all
        balances$.withdrawingBalances[token][depositor] = 0;
<<<<<<< HEAD
=======

        // Emit an event to alert that something has gone wrong
        emit InsufficientBalanceForBurning(token, depositor, value, spendable, withdrawing);

>>>>>>> 2520a0cc
        return (spendable, withdrawing);
    }
}<|MERGE_RESOLUTION|>--- conflicted
+++ resolved
@@ -18,15 +18,11 @@
 pragma solidity ^0.8.28;
 
 import {BurnsStorage} from "src/lib/wallet/Burns.sol";
-<<<<<<< HEAD
-import {BalancesStorage} from "src/lib/wallet/Balances.sol";
-=======
 import {DelegationStorage} from "src/lib/wallet/Delegation.sol";
 import {BalancesStorage} from "src/lib/wallet/Balances.sol";
 import {SpendHashesStorage} from "src/lib/common/SpendHashes.sol";
 import {DomainStorage} from "src/lib/common/Domain.sol";
 import {TokenSupportStorage} from "src/lib/common/TokenSupport.sol";
->>>>>>> 2520a0cc
 import {AuthorizationCursor} from "src/lib/authorizations/AuthorizationCursor.sol";
 import {BurnAuthorizationLib} from "src/lib/authorizations/BurnAuthorizationLib.sol";
 import {TransferSpecLib} from "src/lib/authorizations/TransferSpecLib.sol";
@@ -35,30 +31,22 @@
 import {MessageHashUtils} from "@openzeppelin/contracts/utils/cryptography/MessageHashUtils.sol";
 import {SafeERC20} from "@openzeppelin/contracts/token/ERC20/utils/SafeERC20.sol";
 import {IERC20} from "@openzeppelin/contracts/token/ERC20/IERC20.sol";
-<<<<<<< HEAD
-=======
 import {IBurnToken} from "src/interfaces/IBurnToken.sol";
->>>>>>> 2520a0cc
 
 /// Handles the implementation of burning, split out as an external library for bytecode size
 library BurnLib {
     using MessageHashUtils for bytes32;
     using TransferSpecLib for bytes29;
     using BurnAuthorizationLib for bytes29;
-<<<<<<< HEAD
-=======
     using BurnAuthorizationLib for AuthorizationCursor;
->>>>>>> 2520a0cc
     using SafeERC20 for IERC20;
 
     error InvalidBurnSigner();
     error MismatchedBurn();
-<<<<<<< HEAD
-    error InsufficientBalanceForSameChainSpend();
-=======
     error MustHaveAtLeastOneBurnAuthorization();
     error AuthorizationValueMustBePositive(uint32 index);
     error AuthorizationExpired(uint32 index, uint256 maxBlockHeight, uint256 currentBlock);
+    error InsufficientBalanceForSameChainSpend();
     error InvalidAuthorizationSourceContract(uint32 index, address expectedSourceContract);
     error UnsupportedToken(uint32 index, address sourceToken);
     error BurnFeeTooHigh(uint32 index, uint256 maxFee, uint256 actualFee);
@@ -89,7 +77,6 @@
         uint256 fromSpendable,
         uint256 fromWithdrawing
     );
->>>>>>> 2520a0cc
 
     /// Emitted when a spend authorization is used on the same chain as its source, resulting in a same-chain spend that
     /// transfers funds to the recipient instead of minting and burning them
@@ -109,11 +96,7 @@
         address indexed token,
         address indexed depositor,
         bytes32 indexed spendHash,
-<<<<<<< HEAD
         address recipient,
-=======
-        bytes32 recipient,
->>>>>>> 2520a0cc
         address authorizer,
         uint256 value,
         uint256 fromSpendable,
@@ -154,144 +137,6 @@
         for (uint256 i = 0; i < authorizations.length; i++) {
             _validateAndProcessAuthorizationPayload(authorizations[i], signatures[i], fees[i]);
         }
-    }
-
-    /**
-     * @notice Validates a single authorization or authorization set, recovers the signer, and processes all relevant burns.
-     * @param authorization The byte-encoded set of authorizations (potentially containing multiple individual auths).
-     * @param signature The ECDSA signature over the `keccak256` hash of `authorization`.
-     * @param fees An array containing the fee proposed for each individual authorization within the set. Must match
-     *             the number of authorizations encoded in `authorization`.
-     */
-    function _validateAndProcessAuthorizationPayload(
-        bytes memory authorization,
-        bytes memory signature,
-        uint256[] memory fees
-    ) internal {
-        AuthorizationCursor memory cursor = BurnAuthorizationLib.cursor(authorization);
-        if (cursor.numAuths == 0) {
-            revert MustHaveAtLeastOneBurnAuthorization();
-        }
-
-        if (fees.length != cursor.numAuths) {
-            revert MismatchedBurn();
-        }
-
-        address authorizer = _recoverAuthorizationSigner(authorization, signature);
-        _processAuthorizationsAndBurn(cursor, authorizer, fees, BurnsStorage.get().feeRecipient);
-    }
-
-    /**
-     * @notice Iterates through a set of burn authorizations, validates and processes relevant ones.
-     * @param cursor An initialized `AuthorizationCursor` pointing to the start of the authorization set.
-     * @param authorizer The address recovered from the signature covering the entire authorization set.
-     * @param fees An array containing the fee proposed for each individual authorization.
-     * @param feeRecipient The address designated to receive the collected fees.
-     */
-    function _processAuthorizationsAndBurn(
-        AuthorizationCursor memory cursor,
-        address authorizer,
-        uint256[] memory fees,
-        address feeRecipient
-    ) internal {
-        address token;
-        uint256 totalFee = 0;
-        uint256 totalDeductedAmount = 0;
-        bytes29 auth;
-        uint32 index = 0;
-
-        while (!cursor.done) {
-            index = cursor.index; // cursor.next() increments index
-
-            // Get the next burn authorization and extract its transfer spec
-            auth = cursor.next();
-            bytes29 spec = auth.getTransferSpec();
-
-            // Validate that everything about the burn authorization is as expected, and skip if it's not for this domain
-            bool relevant = _validateBurnAuthorization(auth, authorizer, fees[index], index);
-            if (!relevant) {
-                continue;
-            }
-
-            // Ensure that each one we've seen so far is for the same token
-            address _token = _bytes32ToAddress(spec.getSourceToken());
-            if (token != address(0)) {
-                if (_token != token) {
-                    revert NotAllSameToken();
-                }
-            } else {
-                token = _token;
-            }
-
-            // Reduce the balance of the depositor(s) and add to the total fee and burn amount
-            uint256 fee = fees[index];
-            (uint256 deductedAmount, uint256 actualFeeCharged) = _applySingleBurnAuthorization(spec, authorizer, fee);
-            totalDeductedAmount += deductedAmount;
-            totalFee += actualFeeCharged;
-        }
-
-        if (totalDeductedAmount == 0) {
-            revert NoRelevantBurnAuthorizations();
-        }
-
-        // Collect the fee
-        IERC20(token).safeTransfer(feeRecipient, totalFee);
-        // Burn everything else
-        IBurnToken(token).burn(totalDeductedAmount - totalFee);
-    }
-
-    /**
-     * @notice Processes a single valid burn authorization: marks the spend hash, reduces balance, and emits event.
-     * @dev Assumes the associated `TransferSpec` (`spec`) has already been validated for relevance to the current
-     *      domain and basic validity checks (e.g., non-zero value, expiry). It calculates the actual fee charged based
-     *      on available balance after deducting the value.
-     * @param spec The `TransferSpec` (`bytes29`) derived from the validated burn authorization.
-     * @param authorizer The address that signed the authorization set containing this spec.
-     * @param fee The fee requested for this specific burn operation.
-     * @return deductedAmount The total amount actually deducted from the depositor's balances (value + actualFeeCharged).
-     *                        May be less than `value + fee` if the depositor had insufficient balance.
-     * @return actualFeeCharged The fee amount actually charged and collected. May be less than `fee` if the depositor
-     *                          had insufficient balance to cover the full value and fee.
-     */
-    function _applySingleBurnAuthorization(bytes29 spec, address authorizer, uint256 fee)
-        internal
-        returns (uint256 deductedAmount, uint256 actualFeeCharged)
-    {
-        // Mark the spend hash as used
-        SpendHashesStorage._checkAndMark(spec.getHash());
-
-        // Extract the relevant parameters from the TransferSpec
-        address token = _bytes32ToAddress(spec.getSourceToken());
-        address depositor = _bytes32ToAddress(spec.getSourceDepositor());
-        uint256 value = spec.getValue();
-
-        // Reduce the balances of the depositor by amount being burned + the fee, returning the overall amounts that were drawn from each balance type
-        (uint256 fromSpendable, uint256 fromWithdrawing) = _reduceBalance(token, depositor, value + fee);
-        deductedAmount = fromSpendable + fromWithdrawing;
-
-        // If the full amount could not be deducted, we want to prioritize burning over taking the fee
-        if (deductedAmount <= value) {
-            actualFeeCharged = 0;
-        } else {
-            actualFeeCharged = deductedAmount - value;
-        }
-
-        // Emit an event with all the information about the burn
-        emit BurnedSpent(
-            token,
-            depositor,
-            spec.getHash(),
-            spec.getDestinationDomain(),
-            spec.getDestinationRecipient(),
-            authorizer,
-            value,
-            actualFeeCharged,
-            fromSpendable,
-            fromWithdrawing
-        );
-
-        // Return the amount that was actually deducted and the actual fee charged
-        return (deductedAmount, actualFeeCharged);
     }
 
     /// @notice Transfers funds between accounts on the same chain after a spend authorization
@@ -333,6 +178,144 @@
         );
     }
 
+    /**
+     * @notice Validates a single authorization or authorization set, recovers the signer, and processes all relevant burns.
+     * @param authorization The byte-encoded set of authorizations (potentially containing multiple individual auths).
+     * @param signature The ECDSA signature over the `keccak256` hash of `authorization`.
+     * @param fees An array containing the fee proposed for each individual authorization within the set. Must match
+     *             the number of authorizations encoded in `authorization`.
+     */
+    function _validateAndProcessAuthorizationPayload(
+        bytes memory authorization,
+        bytes memory signature,
+        uint256[] memory fees
+    ) internal {
+        AuthorizationCursor memory cursor = BurnAuthorizationLib.cursor(authorization);
+        if (cursor.numAuths == 0) {
+            revert MustHaveAtLeastOneBurnAuthorization();
+        }
+
+        if (fees.length != cursor.numAuths) {
+            revert MismatchedBurn();
+        }
+
+        address authorizer = _recoverAuthorizationSigner(authorization, signature);
+        _processAuthorizationsAndBurn(cursor, authorizer, fees, BurnsStorage.get().feeRecipient);
+    }
+
+    /**
+     * @notice Iterates through a set of burn authorizations, validates and processes relevant ones.
+     * @param cursor An initialized `AuthorizationCursor` pointing to the start of the authorization set.
+     * @param authorizer The address recovered from the signature covering the entire authorization set.
+     * @param fees An array containing the fee proposed for each individual authorization.
+     * @param feeRecipient The address designated to receive the collected fees.
+     */
+    function _processAuthorizationsAndBurn(
+        AuthorizationCursor memory cursor,
+        address authorizer,
+        uint256[] memory fees,
+        address feeRecipient
+    ) internal {
+        address token;
+        uint256 totalFee = 0;
+        uint256 totalDeductedAmount = 0;
+        bytes29 auth;
+        uint32 index = 0;
+
+        while (!cursor.done) {
+            index = cursor.index; // cursor.next() increments index
+
+            // Get the next burn authorization and extract its transfer spec
+            auth = cursor.next();
+            bytes29 spec = auth.getTransferSpec();
+
+            // Validate that everything about the burn authorization is as expected, and skip if it's not for this domain
+            bool relevant = _validateBurnAuthorization(auth, authorizer, fees[index], index);
+            if (!relevant) {
+                continue;
+            }
+
+            // Ensure that each one we've seen so far is for the same token
+            address _token = _bytes32ToAddress(spec.getSourceToken());
+            if (token != address(0)) {
+                if (_token != token) {
+                    revert NotAllSameToken();
+                }
+            } else {
+                token = _token;
+            }
+
+            // Reduce the balance of the depositor(s) and add to the total fee and burn amount
+            uint256 fee = fees[index];
+            (uint256 deductedAmount, uint256 actualFeeCharged) = _applySingleBurnAuthorization(spec, authorizer, fee);
+            totalDeductedAmount += deductedAmount;
+            totalFee += actualFeeCharged;
+        }
+
+        if (totalDeductedAmount == 0) {
+            revert NoRelevantBurnAuthorizations();
+        }
+
+        // Collect the fee
+        IERC20(token).safeTransfer(feeRecipient, totalFee);
+        // Burn everything else
+        IBurnToken(token).burn(totalDeductedAmount - totalFee);
+    }
+
+    /**
+     * @notice Processes a single valid burn authorization: marks the spend hash, reduces balance, and emits event.
+     * @dev Assumes the associated `TransferSpec` (`spec`) has already been validated for relevance to the current
+     *      domain and basic validity checks (e.g., non-zero value, expiry). It calculates the actual fee charged based
+     *      on available balance after deducting the value.
+     * @param spec The `TransferSpec` (`bytes29`) derived from the validated burn authorization.
+     * @param authorizer The address that signed the authorization set containing this spec.
+     * @param fee The fee requested for this specific burn operation.
+     * @return deductedAmount The total amount actually deducted from the depositor's balances (value + actualFeeCharged).
+     *                        May be less than `value + fee` if the depositor had insufficient balance.
+     * @return actualFeeCharged The fee amount actually charged and collected. May be less than `fee` if the depositor
+     *                          had insufficient balance to cover the full value and fee.
+     */
+    function _applySingleBurnAuthorization(bytes29 spec, address authorizer, uint256 fee)
+        internal
+        returns (uint256 deductedAmount, uint256 actualFeeCharged)
+    {
+        // Mark the spend hash as used
+        SpendHashesStorage._checkAndMark(spec.getHash());
+
+        // Extract the relevant parameters from the TransferSpec
+        address token = _bytes32ToAddress(spec.getSourceToken());
+        address depositor = _bytes32ToAddress(spec.getSourceDepositor());
+        uint256 value = spec.getValue();
+
+        // Reduce the balances of the depositor by amount being burned + the fee, returning the overall amounts that were drawn from each balance type
+        (uint256 fromSpendable, uint256 fromWithdrawing) = _reduceBalance(token, depositor, value + fee);
+        deductedAmount = fromSpendable + fromWithdrawing;
+
+        // If the full amount could not be deducted, we want to prioritize burning over taking the fee
+        if (deductedAmount <= value) {
+            actualFeeCharged = 0;
+        } else {
+            actualFeeCharged = deductedAmount - value;
+        }
+
+        // Emit an event with all the information about the burn
+        emit BurnedSpent(
+            token,
+            depositor,
+            spec.getHash(),
+            spec.getDestinationDomain(),
+            spec.getDestinationRecipient(),
+            authorizer,
+            value,
+            actualFeeCharged,
+            fromSpendable,
+            fromWithdrawing
+        );
+
+        // Return the amount that was actually deducted and the actual fee charged
+        return (deductedAmount, actualFeeCharged);
+    }
+
     /// Internal function to verify the signature of the `burnSigner` on the other arguments in calldata, hashing the
     /// arguments from calldata rather than using abi.encode (which does a lot of copying and stack manipulation).
     ///
@@ -362,8 +345,6 @@
         }
     }
 
-<<<<<<< HEAD
-=======
     /**
      * @notice Recovers the signer address from an ECDSA signature over the EIP-712 hash of authorization bytes.
      * @param authorizations The byte array representing the set of authorizations that were signed.
@@ -469,7 +450,6 @@
      * @return fromSpendable The amount deducted from the `spendable` balance.
      * @return fromWithdrawing The amount deducted from the `withdrawing` balance.
      */
->>>>>>> 2520a0cc
     function _reduceBalance(address token, address depositor, uint256 value)
         internal
         returns (uint256 fromSpendable, uint256 fromWithdrawing)
@@ -499,13 +479,10 @@
 
         // Otherwise, take it all
         balances$.withdrawingBalances[token][depositor] = 0;
-<<<<<<< HEAD
-=======
 
         // Emit an event to alert that something has gone wrong
         emit InsufficientBalanceForBurning(token, depositor, value, spendable, withdrawing);
 
->>>>>>> 2520a0cc
         return (spendable, withdrawing);
     }
 }