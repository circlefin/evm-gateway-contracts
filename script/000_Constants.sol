--- conflicted
+++ resolved
@@ -108,25 +108,6 @@
             return getTestnetStagingConfig();
         } else if (keccak256(bytes(env)) == keccak256(bytes("TESTNET_PROD"))) {
             return getTestnetProdConfig();
-<<<<<<< HEAD
-        } else if (keccak256(bytes(env)) == keccak256(bytes("TESTNET_STAGING"))) {
-            return getTestnetStagingConfig();
-        } else {
-            return getLocalConfig();
-        }
-    }
-
-    /**
-     * @notice Get configuration for the local environment
-     * @dev Addresses read from environment variables
-     * @return EnvConfig with local development values
-     */
-    function getLocalConfig() public view returns (EnvConfig memory) {
-        // For testing purposes, we must override the factory address and deployer address
-        address testCreate2Factory = vm.envAddress("TEST_ONLY_CREATE2_FACTORY_ADDRESS");
-        address testDeployer = vm.envAddress("TEST_ONLY_DEPLOYER_ADDRESS");
-
-=======
         } else if (keccak256(bytes(env)) == keccak256(bytes("MAINNET_PROD"))) {
             return getMainnetProdConfig();
         }
@@ -153,27 +134,10 @@
 
     /**
      * @notice Get configuration for the TESTNET_STAGING environment
-     * @dev Salt value for TESTNET_STAGING is 0, addresses read from environment variables
+     * @dev Salt value for TESTNET_STAGING is 0
      * @return EnvConfig with TESTNET_STAGING-specific values
      */
     function getTestnetStagingConfig() public view returns (EnvConfig memory) {
->>>>>>> 76993d9b
-        return EnvConfig({
-            walletSalt: Constants.TESTNET_STAGING_WALLET_SALT,
-            minterSalt: Constants.TESTNET_STAGING_MINTER_SALT,
-            walletProxySalt: Constants.TESTNET_STAGING_WALLET_PROXY_SALT,
-            minterProxySalt: Constants.TESTNET_STAGING_MINTER_PROXY_SALT,
-            factoryAddress: Constants.TESTNET_STAGING_CREATE2FACTORY_ADDRESS,
-            deployerAddress: Constants.TESTNET_STAGING_DEPLOYER_ADDRESS
-        });
-    }
-
-    /**
-     * @notice Get configuration for the TESTNET_STAGING environment
-     * @dev Salt value for TESTNET_STAGING is 0
-     * @return EnvConfig with TESTNET_STAGING-specific values
-     */
-    function getTestnetStagingConfig() public pure returns (EnvConfig memory) {
         return EnvConfig({
             walletSalt: Constants.TESTNET_STAGING_WALLET_SALT,
             minterSalt: Constants.TESTNET_STAGING_MINTER_SALT,
